--- conflicted
+++ resolved
@@ -1,35 +1,31 @@
-open Assert
-open Arg
-open X86
-open Simulator
-
-exception Ran_tests
-let worklist = ref []
-
-<<<<<<< HEAD
-let suite = ref (timeout_suite 10 (Studenttests.provided_tests @ Gradedtests.graded_tests @ [Sp15_tests.other_team_tests;Sp17_tests.other_team_tests;Sp18_tests.other_team_tests] ))
-=======
-let suite = ref (timeout_suite 10(Studenttests.provided_tests@ Gradedtests.graded_tests@[(*Sp15_tests.other_team_tests;*)Sp17_tests.other_team_tests;Sp18_tests.other_team_tests;Sp20_tests.other_team_tests]))
->>>>>>> 204a48f2
-
-let exec_tests () =
-  let o = run_suite !suite in
-  Printf.printf "%s\n" (outcome_to_string o);
-  raise Ran_tests
-
-let do_one_file fn =
-  let _ = Printf.printf "Processing: %s\n" fn in ()
-
-(* Use the --test option to run unit tests and the quit the program. *)
-let argspec = [
-  ("--test", Unit exec_tests, "run the test suite, ignoring other inputs");
-]
-
-let _ =
-  try
-    Arg.parse argspec (fun f -> worklist := f :: !worklist)
-        "main test harness \n";
-    match !worklist with
-    | [] -> print_endline "* Nothing to do"
-    | _ -> List.iter do_one_file !worklist
-  with Ran_tests -> ()
+open Assert
+open Arg
+open X86
+open Simulator
+
+exception Ran_tests
+let worklist = ref []
+
+let suite = ref (timeout_suite 10(Studenttests.provided_tests@ Gradedtests.graded_tests@[Sp15_tests.other_team_tests;Sp17_tests.other_team_tests;Sp18_tests.other_team_tests;Sp20_tests.other_team_tests]))
+
+let exec_tests () =
+  let o = run_suite !suite in
+  Printf.printf "%s\n" (outcome_to_string o);
+  raise Ran_tests
+
+let do_one_file fn =
+  let _ = Printf.printf "Processing: %s\n" fn in ()
+
+(* Use the --test option to run unit tests and the quit the program. *)
+let argspec = [
+  ("--test", Unit exec_tests, "run the test suite, ignoring other inputs");
+]
+
+let _ =
+  try
+    Arg.parse argspec (fun f -> worklist := f :: !worklist)
+        "main test harness \n";
+    match !worklist with
+    | [] -> print_endline "* Nothing to do"
+    | _ -> List.iter do_one_file !worklist
+  with Ran_tests -> ()